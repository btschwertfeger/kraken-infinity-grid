--- conflicted
+++ resolved
@@ -1,9 +1,4 @@
-<<<<<<< HEAD
-#!/usr/bin/env python3
-# -*- coding: utf-8 -*-
-=======
 # -*- mode: python; coding: utf-8 -*-
->>>>>>> f9451859
 #
 # Copyright (C) 2025 Benjamin Thomas Schwertfeger
 # All rights reserved.
